--- conflicted
+++ resolved
@@ -162,12 +162,8 @@
 // Get list of output files
 app.get('/api/files', (req, res) => {
   const outputDir = path.join(__dirname, '..', 'output');
-<<<<<<< HEAD
-  
-=======
   // res.json({ status: 'ok', message: 'Server is running properly' });
 
->>>>>>> ecad4c16
   if (!fs.existsSync(outputDir)) {
     return res.json({ files: [] });
   }
